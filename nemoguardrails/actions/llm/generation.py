# SPDX-FileCopyrightText: Copyright (c) 2023 NVIDIA CORPORATION & AFFILIATES. All rights reserved.
# SPDX-License-Identifier: Apache-2.0
#
# Licensed under the Apache License, Version 2.0 (the "License");
# you may not use this file except in compliance with the License.
# You may obtain a copy of the License at
#
# http://www.apache.org/licenses/LICENSE-2.0
#
# Unless required by applicable law or agreed to in writing, software
# distributed under the License is distributed on an "AS IS" BASIS,
# WITHOUT WARRANTIES OR CONDITIONS OF ANY KIND, either express or implied.
# See the License for the specific language governing permissions and
# limitations under the License.

"""A set of actions for generating various types of completions using an LLMs."""
import logging
import random
import sys
import uuid
from ast import literal_eval
from functools import lru_cache
from typing import List, Optional

from langchain.llms import BaseLLM

from nemoguardrails.actions.actions import ActionResult, action
from nemoguardrails.actions.llm.utils import (
    flow_to_colang,
    get_first_nonempty_line,
    get_last_bot_intent_event,
    get_last_user_intent_event,
    get_last_user_utterance_event,
    get_multiline_response,
    get_retrieved_relevant_chunks,
    llm_call,
    strip_quotes,
)
from nemoguardrails.kb.basic import BasicEmbeddingsIndex
from nemoguardrails.kb.index import IndexItem
from nemoguardrails.kb.kb import KnowledgeBase
from nemoguardrails.language.parser import parse_colang_file
from nemoguardrails.llm.params import llm_params
from nemoguardrails.llm.taskmanager import LLMTaskManager
from nemoguardrails.llm.types import Task
from nemoguardrails.rails.llm.config import RailsConfig

log = logging.getLogger(__name__)


class LLMGenerationActions:
    """A container objects for multiple related actions."""

    def __init__(
        self,
        config: RailsConfig,
        llm: BaseLLM,
        llm_task_manager: LLMTaskManager,
        verbose: bool = False,
    ):
        self.config = config
        self.llm = llm
        self.verbose = verbose

        # If we have user messages, we build an index with them
        self.user_message_index = None
        self._init_user_message_index()

        self.bot_message_index = None
        self._init_bot_message_index()

        self.flows_index = None
        self._init_flows_index()

        # If we have documents, we'll also initialize a knowledge base.
        self.kb = None
        self._init_kb()

        self.llm_task_manager = llm_task_manager

        # If we have a customized embedding model, we'll use it.
        self.embedding_model = "all-MiniLM-L6-v2"
        for model in self.config.models:
            if "embedding" in model.type:
                self.embedding_model = model.model
                assert model.engine == "SentenceTransformer"
                break

    def _init_user_message_index(self):
        """Initializes the index of user messages."""

        if not self.config.user_messages:
            return

        items = []
        for intent, utterances in self.config.user_messages.items():
            for text in utterances:
                items.append(IndexItem(text=text, meta={"intent": intent}))

        # If we have no patterns, we stop.
        if len(items) == 0:
            return

        self.user_message_index = BasicEmbeddingsIndex(self.embedding_model)
        self.user_message_index.add_items(items)

        # NOTE: this should be very fast, otherwise needs to be moved to separate thread.
        self.user_message_index.build()

    def _init_bot_message_index(self):
        """Initializes the index of bot messages."""

        if not self.config.bot_messages:
            return

        items = []
        for intent, utterances in self.config.bot_messages.items():
            for text in utterances:
                items.append(IndexItem(text=intent, meta={"text": text}))

        # If we have no patterns, we stop.
        if len(items) == 0:
            return

        self.bot_message_index = BasicEmbeddingsIndex(self.embedding_model)
        self.bot_message_index.add_items(items)

        # NOTE: this should be very fast, otherwise needs to be moved to separate thread.
        self.bot_message_index.build()

    def _init_flows_index(self):
        """Initializes the index of flows."""

        if not self.config.flows:
            return

        items = []
        for flow in self.config.flows:
            # We don't include the default system flows in the index because we don't want
            # the LLM to predict system actions.
            if flow.get("id") in [
                "generate user intent",
                "generate next step",
                "generate bot message",
            ]:
                continue

            # TODO: check if the flow has system actions and ignore the flow.

            colang_flow = flow.get("source_code") or flow_to_colang(flow)

            # We index on the full body for now
            items.append(IndexItem(text=colang_flow, meta={"flow": colang_flow}))

        # If we have no patterns, we stop.
        if len(items) == 0:
            return

        self.flows_index = BasicEmbeddingsIndex(self.embedding_model)
        self.flows_index.add_items(items)

        # NOTE: this should be very fast, otherwise needs to be moved to separate thread.
        self.flows_index.build()

    def _init_kb(self):
        """Initializes the knowledge base."""

        if not self.config.docs:
            return

        documents = [doc.content for doc in self.config.docs]
        self.kb = KnowledgeBase(
            documents=documents, embedding_model=self.embedding_model
        )
        self.kb.init()
        self.kb.build()

    def _get_general_instruction(self):
        """Helper to extract the general instruction."""
        text = ""
        for instruction in self.config.instructions:
            if instruction.type == "general":
                text = instruction.content

                # We stop at the first one for now
                break

        return text

    @lru_cache
    def _get_sample_conversation_two_turns(self):
        """Helper to extract only the two turns from the sample conversation.

        This is needed to be included to "seed" the conversation so that the model
        can follow the format more easily.
        """
        lines = self.config.sample_conversation.split("\n")
        i = 0
        user_count = 0
        while i < len(lines):
            if lines[i].startswith("user "):
                user_count += 1

            if user_count == 3:
                break

            i += 1

        sample_conversation = "\n".join(lines[0:i])

        # Remove any trailing new lines
        sample_conversation = sample_conversation.strip()

        return sample_conversation

    @action(is_system_action=True)
    async def generate_user_intent(self, events: List[dict]):
        """Generate the canonical form for what the user said i.e. user intent."""

        # The last event should be the "start_action" and the one before it the "user_said".
        event = get_last_user_utterance_event(events)
        assert event["type"] == "user_said"

        # TODO: check for an explicit way of enabling the canonical form detection

        if self.config.user_messages:
            # TODO: based on the config we can use a specific canonical forms model
            #  or use the LLM to detect the canonical form. The below implementation
            #  is for the latter.

            log.info("Phase 1: Generating user intent")

            # We search for the most relevant similar user utterance
            examples = ""
            potential_user_intents = []

            if self.user_message_index:
                results = self.user_message_index.search(
                    text=event["content"], max_results=5
                )

                # We add these in reverse order so the most relevant is towards the end.
                for result in reversed(results):
                    examples += f"user \"{result.text}\"\n  {result.meta['intent']}\n\n"
                    potential_user_intents.append(result.meta["intent"])

            prompt = self.llm_task_manager.render_task_prompt(
                task=Task.GENERATE_USER_INTENT,
                events=events,
                context={
                    "examples": examples,
                    "potential_user_intents": ", ".join(potential_user_intents),
                },
            )

            # We make this call with temperature 0 to have it as deterministic as possible.
            with llm_params(self.llm, temperature=self.config.lowest_temperature):
                result = await llm_call(self.llm, prompt)

            # Parse the output using the associated parser
            result = self.llm_task_manager.parse_task_output(
                Task.GENERATE_USER_INTENT, output=result
            )

            user_intent = get_first_nonempty_line(result)
            if user_intent is None:
                user_intent = "unknown message"

            if user_intent and user_intent.startswith("user "):
                user_intent = user_intent[5:]

<<<<<<< HEAD
            log.info("Canonical form for user intent: %s", user_intent)
=======
            log.info("Canonical form for user intent: " + (user_intent if user_intent else "None"))
>>>>>>> b9409cf0

            if user_intent is None:
                return ActionResult(
                    events=[{"type": "user_intent", "intent": "unknown message"}]
                )
            else:
                return ActionResult(
                    events=[{"type": "user_intent", "intent": user_intent}]
                )
        else:
            prompt = self.llm_task_manager.render_task_prompt(
                task=Task.GENERAL, events=events
            )

            # We make this call with temperature 0 to have it as deterministic as possible.
            result = await llm_call(self.llm, prompt)

            return ActionResult(
                events=[{"type": "bot_said", "content": result.strip()}]
            )

    @action(is_system_action=True)
    async def generate_next_step(self, events: List[dict]):
        """Generate the next step in the current conversation flow.

        Currently, only generates a next step after a user intent.
        """
        log.info("Phase 2 :: Generating next step ...")

        # The last event should be the "start_action" and the one before it the "user_intent".
        event = get_last_user_intent_event(events)

        # Currently, we only predict next step after a user intent using LLM
        if event["type"] == "user_intent":
            user_intent = event["intent"]

            # We search for the most relevant similar flows
            examples = ""
            if self.flows_index:
                results = self.flows_index.search(text=user_intent, max_results=5)

                # We add these in reverse order so the most relevant is towards the end.
                for result in reversed(results):
                    examples += f"{result.text}\n\n"

            prompt = self.llm_task_manager.render_task_prompt(
                task=Task.GENERATE_NEXT_STEPS,
                events=events,
                context={"examples": examples},
            )

            # We use temperature 0 for next step prediction as well
            with llm_params(self.llm, temperature=self.config.lowest_temperature):
                result = await llm_call(self.llm, prompt)

            # Parse the output using the associated parser
            result = self.llm_task_manager.parse_task_output(
                Task.GENERATE_NEXT_STEPS, output=result
            )

            # If we don't have multi-step generation enabled, we only look at the first line.
            if not self.config.enable_multi_step_generation:
                result = get_first_nonempty_line(result)

                if result and result.startswith("bot "):
                    next_step = {"bot": result[4:]}
                else:
                    next_step = {"bot": "general response"}

                # If we have to execute an action, we return the event to start it
                if next_step.get("execute"):
                    return ActionResult(
                        events=[
                            {
                                "type": "start_action",
                                "action_name": next_step["execute"],
                            }
                        ]
                    )
                else:
                    bot_intent = next_step.get("bot")

                    return ActionResult(
                        events=[{"type": "bot_intent", "intent": bot_intent}]
                    )
            else:
                # Otherwise, we parse the output as a single flow.
                # If we have a parsing error, we try to reduce size of the flow, potentially
                # up to a single step.
                lines = result.split("\n")
                while True:
                    try:
                        parse_colang_file("dynamic.co", content="\n".join(lines))
                        break
                    except Exception as e:
                        # If we could not parse the flow on the last line, we return a general response
                        if len(lines) == 1:
                            log.info("Exception while parsing single line: %s", e)
                            return ActionResult(
                                events=[
                                    {"type": "bot_intent", "intent": "general response"}
                                ]
                            )

                        log.info("Could not parse %s lines, reducing size", len(lines))
                        lines = lines[:-1]

                return ActionResult(
                    events=[
                        {
                            "type": "start_flow",
                            # We generate a random UUID as the flow_id
                            "flow_id": str(uuid.uuid4()),
                            "flow_body": "\n".join(lines),
                        }
                    ]
                )

        return ActionResult(return_value=None)

    @action(is_system_action=True)
    async def generate_bot_message(self, events: List[dict], context: dict):
        """Generate a bot message based on the desired bot intent."""
        log.info("Phase 3 :: Generating bot message ...")

        # The last event should be the "start_action" and the one before it the "bot_intent".
        event = get_last_bot_intent_event(events)
        assert event["type"] == "bot_intent"
        bot_intent = event["intent"]
        context_updates = {}

        if bot_intent in self.config.bot_messages:
            # Choose a message randomly from self.config.bot_messages[bot_message]
            # However, in test mode, we always choose the first one, to keep it predictable.
            if "pytest" in sys.modules:
                bot_utterance = self.config.bot_messages[bot_intent][0]
            else:
                bot_utterance = random.choice(self.config.bot_messages[bot_intent])

            log.info("Found existing bot message: " + bot_utterance)

        # Check if the output is supposed to be the content of a context variable
        elif bot_intent[0] == "$" and bot_intent[1:] in context:
            bot_utterance = context[bot_intent[1:]]

        else:
            # We search for the most relevant similar bot utterance
            examples = ""
            if self.bot_message_index:
                results = self.bot_message_index.search(
                    text=event["intent"], max_results=5
                )

                # We add these in reverse order so the most relevant is towards the end.
                for result in reversed(results):
                    examples += f"bot {result.text}\n  \"{result.meta['text']}\"\n\n"

            # We compute the relevant chunks to be used as context
            relevant_chunks = get_retrieved_relevant_chunks(events)

            prompt = self.llm_task_manager.render_task_prompt(
                task=Task.GENERATE_BOT_MESSAGE,
                events=events,
                context={"examples": examples, "relevant_chunks": relevant_chunks},
            )

            result = await llm_call(self.llm, prompt)

            # Parse the output using the associated parser
            result = self.llm_task_manager.parse_task_output(
                Task.GENERATE_BOT_MESSAGE, output=result
            )

            # TODO: catch openai.error.InvalidRequestError from exceeding max token length

            result = get_multiline_response(result)
            result = strip_quotes(result)

            bot_utterance = result

            # Context variable starting with "_" are considered private (not used in tests or logging)
            context_updates["_last_bot_prompt"] = prompt

            log.info(f"Generated bot message: {bot_utterance}")

        if bot_utterance:
            return ActionResult(
                events=[{"type": "bot_said", "content": bot_utterance}],
                context_updates=context_updates,
            )
        else:
            return ActionResult(
                events=[{"type": "bot_said", "content": "I'm not sure what to say."}],
                context_updates=context_updates,
            )

    @action(is_system_action=True)
    async def generate_value(
        self, instructions: str, events: List[dict], var_name: Optional[str] = None
    ):
        """Generate a value in the context of the conversation.

        :param instructions: The instructions to generate the value.
        :param events: The full stream of events so far.
        :param var_name: The name of the variable to generate. If not specified, it will use
          the `action_result_key` as the name of the variable.
        """
        last_event = events[-1]
        assert last_event["type"] == "start_action"

        if not var_name:
            var_name = last_event["action_result_key"]

        # We search for the most relevant flows.
        examples = ""
        if self.flows_index:
            results = self.flows_index.search(text=f"${var_name} = ", max_results=5)

            # We add these in reverse order so the most relevant is towards the end.
            for result in reversed(results):
                examples += f"{result.text}\n\n"

        prompt = self.llm_task_manager.render_task_prompt(
            task=Task.GENERATE_VALUE,
            events=events,
            context={
                "examples": examples,
                "instructions": instructions,
                "var_name": var_name,
            },
        )

        with llm_params(self.llm, temperature=self.config.lowest_temperature):
            result = await llm_call(self.llm, prompt)

        # Parse the output using the associated parser
        result = self.llm_task_manager.parse_task_output(
            Task.GENERATE_VALUE, output=result
        )

        # We only use the first line for now
        # TODO: support multi-line values?
        value = result.strip().split("\n")[0]

        log.info(f"Generated value for ${var_name}: {value}")

        return literal_eval(value)<|MERGE_RESOLUTION|>--- conflicted
+++ resolved
@@ -269,11 +269,10 @@
             if user_intent and user_intent.startswith("user "):
                 user_intent = user_intent[5:]
 
-<<<<<<< HEAD
-            log.info("Canonical form for user intent: %s", user_intent)
-=======
-            log.info("Canonical form for user intent: " + (user_intent if user_intent else "None"))
->>>>>>> b9409cf0
+            log.info(
+                "Canonical form for user intent: "
+                + (user_intent if user_intent else "None")
+            )
 
             if user_intent is None:
                 return ActionResult(
